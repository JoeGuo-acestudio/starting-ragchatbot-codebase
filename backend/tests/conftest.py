"""Test fixtures and configuration for the test suite"""

<<<<<<< HEAD
import os
import tempfile
from typing import Any, Dict, List
from unittest.mock import MagicMock, Mock
=======
import pytest
from unittest.mock import Mock, MagicMock, AsyncMock
from typing import List, Dict, Any
import tempfile
import os
from fastapi.testclient import TestClient
>>>>>>> 826c1c3c

import pytest
from ai_generator import AIGenerator
from config import Config
from models import Course, CourseChunk, Lesson
from rag_system import RAGSystem
from search_tools import CourseOutlineTool, CourseSearchTool, ToolManager
from vector_store import SearchResults, VectorStore


# Sample test data
@pytest.fixture
def sample_course():
    """Create a sample course for testing"""
    lessons = [
        Lesson(
            lesson_number=1,
            title="Introduction to AI",
            lesson_link="https://example.com/lesson1",
        ),
        Lesson(
            lesson_number=2,
            title="Machine Learning Basics",
            lesson_link="https://example.com/lesson2",
        ),
    ]
    return Course(
        title="AI Fundamentals",
        course_link="https://example.com/course",
        instructor="Dr. Smith",
        lessons=lessons,
    )


@pytest.fixture
def sample_course_chunks():
    """Create sample course chunks for testing"""
    return [
        CourseChunk(
            content="Introduction to artificial intelligence and its applications.",
            course_title="AI Fundamentals",
            lesson_number=1,
            chunk_index=0,
        ),
        CourseChunk(
            content="Machine learning is a subset of AI that focuses on algorithms.",
            course_title="AI Fundamentals",
            lesson_number=2,
            chunk_index=1,
        ),
        CourseChunk(
            content="Deep learning uses neural networks with multiple layers.",
            course_title="AI Fundamentals",
            lesson_number=2,
            chunk_index=2,
        ),
    ]


@pytest.fixture
def sample_search_results():
    """Create sample search results"""
    return SearchResults(
        documents=[
            "Introduction to artificial intelligence and its applications.",
            "Machine learning is a subset of AI that focuses on algorithms.",
        ],
        metadata=[
            {"course_title": "AI Fundamentals", "lesson_number": 1},
            {"course_title": "AI Fundamentals", "lesson_number": 2},
        ],
        distances=[0.1, 0.2],
    )


@pytest.fixture
def empty_search_results():
    """Create empty search results"""
    return SearchResults(documents=[], metadata=[], distances=[])


@pytest.fixture
def error_search_results():
    """Create search results with error"""
    return SearchResults.empty("Test search error")


@pytest.fixture
def mock_vector_store():
    """Create a mock vector store"""
    mock_store = Mock(spec=VectorStore)
    mock_store.search.return_value = SearchResults(
        documents=["Test content"],
        metadata=[{"course_title": "Test Course", "lesson_number": 1}],
        distances=[0.1],
    )
    mock_store.get_lesson_link.return_value = "https://example.com/lesson1"
    mock_store._resolve_course_name.return_value = "Test Course"
    return mock_store


@pytest.fixture
def course_search_tool(mock_vector_store):
    """Create a CourseSearchTool with mocked vector store"""
    return CourseSearchTool(mock_vector_store)


@pytest.fixture
def course_outline_tool(mock_vector_store):
    """Create a CourseOutlineTool with mocked vector store"""
    return CourseOutlineTool(mock_vector_store)


@pytest.fixture
def mock_anthropic_client():
    """Mock Anthropic API client"""
    mock_client = Mock()
    mock_response = Mock()
    mock_response.content = [Mock()]
    mock_response.content[0].text = "Test AI response"
    mock_response.stop_reason = "stop"
    mock_client.messages.create.return_value = mock_response
    return mock_client


@pytest.fixture
def mock_ai_generator(mock_anthropic_client):
    """Create an AIGenerator with mocked Anthropic client"""
    generator = AIGenerator("fake-api-key", "claude-sonnet-4-20250514")
    generator.client = mock_anthropic_client
    return generator


@pytest.fixture
def mock_tool_manager():
    """Create a mock tool manager"""
    mock_manager = Mock(spec=ToolManager)
    mock_manager.get_tool_definitions.return_value = [
        {"name": "search_course_content", "description": "Search course materials"}
    ]
    mock_manager.execute_tool.return_value = "Mock tool result"
    mock_manager.get_last_sources.return_value = ["Source 1", "Source 2"]
    return mock_manager


@pytest.fixture
def test_config():
    """Create test configuration"""
    return Config(
        ANTHROPIC_API_KEY="test-key",
        ANTHROPIC_MODEL="claude-sonnet-4-20250514",
        EMBEDDING_MODEL="all-MiniLM-L6-v2",
        CHUNK_SIZE=500,
        CHUNK_OVERLAP=50,
        MAX_RESULTS=3,
        MAX_HISTORY=2,
        CHROMA_PATH="./test_chroma_db",
    )


@pytest.fixture
def temp_chroma_path():
    """Create a temporary directory for ChromaDB testing"""
    temp_dir = tempfile.mkdtemp()
    yield temp_dir
    # Cleanup
    import shutil

    shutil.rmtree(temp_dir, ignore_errors=True)


# Anthropic API response fixtures
@pytest.fixture
def anthropic_tool_use_response():
    """Mock Anthropic response with tool use"""
    mock_response = Mock()
    mock_response.stop_reason = "tool_use"

    # Mock tool use content block
    mock_tool_block = Mock()
    mock_tool_block.type = "tool_use"
    mock_tool_block.name = "search_course_content"
    mock_tool_block.input = {"query": "test query"}
    mock_tool_block.id = "tool_123"

    mock_response.content = [mock_tool_block]
    return mock_response


@pytest.fixture
def anthropic_text_response():
    """Mock Anthropic text response"""
    mock_response = Mock()
    mock_response.stop_reason = "stop"

    mock_text_block = Mock()
    mock_text_block.text = "This is a test response"

    mock_response.content = [mock_text_block]
    return mock_response


@pytest.fixture
def anthropic_sequential_responses():
    """Mock two sequential Anthropic responses for multi-round testing"""
    # First response with tool use
    first_response = Mock()
    first_response.stop_reason = "tool_use"

    first_tool_block = Mock()
    first_tool_block.type = "tool_use"
    first_tool_block.name = "search_course_content"
    first_tool_block.input = {"query": "first search"}
    first_tool_block.id = "tool_001"

    first_response.content = [first_tool_block]

    # Second response with another tool use
    second_response = Mock()
    second_response.stop_reason = "tool_use"

    second_tool_block = Mock()
    second_tool_block.type = "tool_use"
    second_tool_block.name = "get_course_outline"
    second_tool_block.input = {"course_name": "test course"}
    second_tool_block.id = "tool_002"

    second_response.content = [second_tool_block]

    # Final response without tools
    final_response = Mock()
    final_response.stop_reason = "stop"

    final_text_block = Mock()
    final_text_block.text = "Final synthesized response after two tool calls"

    final_response.content = [final_text_block]

    return [first_response, second_response, final_response]


@pytest.fixture
def anthropic_single_round_response():
    """Mock single round response - tool use followed by final text response"""
    # First response with tool use
    tool_response = Mock()
    tool_response.stop_reason = "tool_use"

    tool_block = Mock()
    tool_block.type = "tool_use"
    tool_block.name = "search_course_content"
    tool_block.input = {"query": "single search"}
    tool_block.id = "tool_123"

    tool_response.content = [tool_block]

    # Final response without tools
    final_response = Mock()
    final_response.stop_reason = "stop"

    final_text_block = Mock()
    final_text_block.text = "Response after single tool call"

    final_response.content = [final_text_block]

    return [tool_response, final_response]


# API Testing fixtures
@pytest.fixture
def mock_rag_system():
    """Create a mock RAG system for API testing"""
    mock_rag = Mock(spec=RAGSystem)
    mock_rag.query.return_value = ("Test response", ["Source 1", "Source 2"])
    mock_rag.get_course_analytics.return_value = {
        "total_courses": 5,
        "course_titles": ["Course A", "Course B", "Course C", "Course D", "Course E"]
    }
    mock_rag.session_manager.create_session.return_value = "test-session-123"
    return mock_rag


@pytest.fixture
def test_app():
    """Create a test FastAPI application with minimal setup"""
    from fastapi import FastAPI
    from fastapi.middleware.cors import CORSMiddleware
    from pydantic import BaseModel
    from typing import List, Optional
    
    # Create test app without static file mounting
    app = FastAPI(title="Test RAG System")
    
    app.add_middleware(
        CORSMiddleware,
        allow_origins=["*"],
        allow_credentials=True,
        allow_methods=["*"],
        allow_headers=["*"],
    )
    
    # Pydantic models for API
    class QueryRequest(BaseModel):
        query: str
        session_id: Optional[str] = None

    class QueryResponse(BaseModel):
        answer: str
        sources: List[str]
        session_id: str

    class CourseStats(BaseModel):
        total_courses: int
        course_titles: List[str]
    
    # Mock RAG system for testing
    from unittest.mock import Mock
    mock_rag_system = Mock()
    mock_rag_system.query.return_value = ("Test response", ["Source 1"])
    mock_rag_system.get_course_analytics.return_value = {
        "total_courses": 3,
        "course_titles": ["Test Course 1", "Test Course 2", "Test Course 3"]
    }
    mock_rag_system.session_manager.create_session.return_value = "test-session-id"
    
    # API endpoints
    @app.post("/api/query", response_model=QueryResponse)
    async def query_documents(request: QueryRequest):
        session_id = request.session_id
        if not session_id:
            session_id = mock_rag_system.session_manager.create_session()
        
        answer, sources = mock_rag_system.query(request.query, session_id)
        return QueryResponse(
            answer=answer,
            sources=sources,
            session_id=session_id
        )

    @app.get("/api/courses", response_model=CourseStats)
    async def get_course_stats():
        analytics = mock_rag_system.get_course_analytics()
        return CourseStats(
            total_courses=analytics["total_courses"],
            course_titles=analytics["course_titles"]
        )
    
    @app.get("/")
    async def root():
        return {"message": "RAG System API"}
    
    return app


@pytest.fixture
def client(test_app):
    """Create a test client for the FastAPI app"""
    return TestClient(test_app)




@pytest.fixture
def sample_query_request():
    """Sample query request data"""
    return {
        "query": "What is machine learning?",
        "session_id": "test-session-123"
    }


@pytest.fixture
def sample_query_response():
    """Sample query response data"""
    return {
        "answer": "Machine learning is a method of data analysis that automates analytical model building.",
        "sources": [
            "Course: AI Fundamentals, Lesson 1: Introduction to Machine Learning",
            "Course: Data Science Basics, Lesson 3: ML Algorithms"
        ],
        "session_id": "test-session-123"
    }


# Utility functions for tests
def create_mock_chroma_results(
    documents: List[str], metadatas: List[Dict[str, Any]] = None
):
    """Helper to create mock ChromaDB results"""
    if metadatas is None:
        metadatas = [
            {"course_title": f"Course {i}", "lesson_number": i}
            for i in range(len(documents))
        ]

    return {
        "documents": [documents] if documents else [],
        "metadatas": [metadatas] if metadatas else [],
        "distances": [[0.1 * i for i in range(len(documents))]] if documents else [],
    }
<|MERGE_RESOLUTION|>--- conflicted
+++ resolved
@@ -1,415 +1,407 @@
-"""Test fixtures and configuration for the test suite"""
-
-<<<<<<< HEAD
-import os
-import tempfile
-from typing import Any, Dict, List
-from unittest.mock import MagicMock, Mock
-=======
-import pytest
-from unittest.mock import Mock, MagicMock, AsyncMock
-from typing import List, Dict, Any
-import tempfile
-import os
-from fastapi.testclient import TestClient
->>>>>>> 826c1c3c
-
-import pytest
-from ai_generator import AIGenerator
-from config import Config
-from models import Course, CourseChunk, Lesson
-from rag_system import RAGSystem
-from search_tools import CourseOutlineTool, CourseSearchTool, ToolManager
-from vector_store import SearchResults, VectorStore
-
-
-# Sample test data
-@pytest.fixture
-def sample_course():
-    """Create a sample course for testing"""
-    lessons = [
-        Lesson(
-            lesson_number=1,
-            title="Introduction to AI",
-            lesson_link="https://example.com/lesson1",
-        ),
-        Lesson(
-            lesson_number=2,
-            title="Machine Learning Basics",
-            lesson_link="https://example.com/lesson2",
-        ),
-    ]
-    return Course(
-        title="AI Fundamentals",
-        course_link="https://example.com/course",
-        instructor="Dr. Smith",
-        lessons=lessons,
-    )
-
-
-@pytest.fixture
-def sample_course_chunks():
-    """Create sample course chunks for testing"""
-    return [
-        CourseChunk(
-            content="Introduction to artificial intelligence and its applications.",
-            course_title="AI Fundamentals",
-            lesson_number=1,
-            chunk_index=0,
-        ),
-        CourseChunk(
-            content="Machine learning is a subset of AI that focuses on algorithms.",
-            course_title="AI Fundamentals",
-            lesson_number=2,
-            chunk_index=1,
-        ),
-        CourseChunk(
-            content="Deep learning uses neural networks with multiple layers.",
-            course_title="AI Fundamentals",
-            lesson_number=2,
-            chunk_index=2,
-        ),
-    ]
-
-
-@pytest.fixture
-def sample_search_results():
-    """Create sample search results"""
-    return SearchResults(
-        documents=[
-            "Introduction to artificial intelligence and its applications.",
-            "Machine learning is a subset of AI that focuses on algorithms.",
-        ],
-        metadata=[
-            {"course_title": "AI Fundamentals", "lesson_number": 1},
-            {"course_title": "AI Fundamentals", "lesson_number": 2},
-        ],
-        distances=[0.1, 0.2],
-    )
-
-
-@pytest.fixture
-def empty_search_results():
-    """Create empty search results"""
-    return SearchResults(documents=[], metadata=[], distances=[])
-
-
-@pytest.fixture
-def error_search_results():
-    """Create search results with error"""
-    return SearchResults.empty("Test search error")
-
-
-@pytest.fixture
-def mock_vector_store():
-    """Create a mock vector store"""
-    mock_store = Mock(spec=VectorStore)
-    mock_store.search.return_value = SearchResults(
-        documents=["Test content"],
-        metadata=[{"course_title": "Test Course", "lesson_number": 1}],
-        distances=[0.1],
-    )
-    mock_store.get_lesson_link.return_value = "https://example.com/lesson1"
-    mock_store._resolve_course_name.return_value = "Test Course"
-    return mock_store
-
-
-@pytest.fixture
-def course_search_tool(mock_vector_store):
-    """Create a CourseSearchTool with mocked vector store"""
-    return CourseSearchTool(mock_vector_store)
-
-
-@pytest.fixture
-def course_outline_tool(mock_vector_store):
-    """Create a CourseOutlineTool with mocked vector store"""
-    return CourseOutlineTool(mock_vector_store)
-
-
-@pytest.fixture
-def mock_anthropic_client():
-    """Mock Anthropic API client"""
-    mock_client = Mock()
-    mock_response = Mock()
-    mock_response.content = [Mock()]
-    mock_response.content[0].text = "Test AI response"
-    mock_response.stop_reason = "stop"
-    mock_client.messages.create.return_value = mock_response
-    return mock_client
-
-
-@pytest.fixture
-def mock_ai_generator(mock_anthropic_client):
-    """Create an AIGenerator with mocked Anthropic client"""
-    generator = AIGenerator("fake-api-key", "claude-sonnet-4-20250514")
-    generator.client = mock_anthropic_client
-    return generator
-
-
-@pytest.fixture
-def mock_tool_manager():
-    """Create a mock tool manager"""
-    mock_manager = Mock(spec=ToolManager)
-    mock_manager.get_tool_definitions.return_value = [
-        {"name": "search_course_content", "description": "Search course materials"}
-    ]
-    mock_manager.execute_tool.return_value = "Mock tool result"
-    mock_manager.get_last_sources.return_value = ["Source 1", "Source 2"]
-    return mock_manager
-
-
-@pytest.fixture
-def test_config():
-    """Create test configuration"""
-    return Config(
-        ANTHROPIC_API_KEY="test-key",
-        ANTHROPIC_MODEL="claude-sonnet-4-20250514",
-        EMBEDDING_MODEL="all-MiniLM-L6-v2",
-        CHUNK_SIZE=500,
-        CHUNK_OVERLAP=50,
-        MAX_RESULTS=3,
-        MAX_HISTORY=2,
-        CHROMA_PATH="./test_chroma_db",
-    )
-
-
-@pytest.fixture
-def temp_chroma_path():
-    """Create a temporary directory for ChromaDB testing"""
-    temp_dir = tempfile.mkdtemp()
-    yield temp_dir
-    # Cleanup
-    import shutil
-
-    shutil.rmtree(temp_dir, ignore_errors=True)
-
-
-# Anthropic API response fixtures
-@pytest.fixture
-def anthropic_tool_use_response():
-    """Mock Anthropic response with tool use"""
-    mock_response = Mock()
-    mock_response.stop_reason = "tool_use"
-
-    # Mock tool use content block
-    mock_tool_block = Mock()
-    mock_tool_block.type = "tool_use"
-    mock_tool_block.name = "search_course_content"
-    mock_tool_block.input = {"query": "test query"}
-    mock_tool_block.id = "tool_123"
-
-    mock_response.content = [mock_tool_block]
-    return mock_response
-
-
-@pytest.fixture
-def anthropic_text_response():
-    """Mock Anthropic text response"""
-    mock_response = Mock()
-    mock_response.stop_reason = "stop"
-
-    mock_text_block = Mock()
-    mock_text_block.text = "This is a test response"
-
-    mock_response.content = [mock_text_block]
-    return mock_response
-
-
-@pytest.fixture
-def anthropic_sequential_responses():
-    """Mock two sequential Anthropic responses for multi-round testing"""
-    # First response with tool use
-    first_response = Mock()
-    first_response.stop_reason = "tool_use"
-
-    first_tool_block = Mock()
-    first_tool_block.type = "tool_use"
-    first_tool_block.name = "search_course_content"
-    first_tool_block.input = {"query": "first search"}
-    first_tool_block.id = "tool_001"
-
-    first_response.content = [first_tool_block]
-
-    # Second response with another tool use
-    second_response = Mock()
-    second_response.stop_reason = "tool_use"
-
-    second_tool_block = Mock()
-    second_tool_block.type = "tool_use"
-    second_tool_block.name = "get_course_outline"
-    second_tool_block.input = {"course_name": "test course"}
-    second_tool_block.id = "tool_002"
-
-    second_response.content = [second_tool_block]
-
-    # Final response without tools
-    final_response = Mock()
-    final_response.stop_reason = "stop"
-
-    final_text_block = Mock()
-    final_text_block.text = "Final synthesized response after two tool calls"
-
-    final_response.content = [final_text_block]
-
-    return [first_response, second_response, final_response]
-
-
-@pytest.fixture
-def anthropic_single_round_response():
-    """Mock single round response - tool use followed by final text response"""
-    # First response with tool use
-    tool_response = Mock()
-    tool_response.stop_reason = "tool_use"
-
-    tool_block = Mock()
-    tool_block.type = "tool_use"
-    tool_block.name = "search_course_content"
-    tool_block.input = {"query": "single search"}
-    tool_block.id = "tool_123"
-
-    tool_response.content = [tool_block]
-
-    # Final response without tools
-    final_response = Mock()
-    final_response.stop_reason = "stop"
-
-    final_text_block = Mock()
-    final_text_block.text = "Response after single tool call"
-
-    final_response.content = [final_text_block]
-
-    return [tool_response, final_response]
-
-
-# API Testing fixtures
-@pytest.fixture
-def mock_rag_system():
-    """Create a mock RAG system for API testing"""
-    mock_rag = Mock(spec=RAGSystem)
-    mock_rag.query.return_value = ("Test response", ["Source 1", "Source 2"])
-    mock_rag.get_course_analytics.return_value = {
-        "total_courses": 5,
-        "course_titles": ["Course A", "Course B", "Course C", "Course D", "Course E"]
-    }
-    mock_rag.session_manager.create_session.return_value = "test-session-123"
-    return mock_rag
-
-
-@pytest.fixture
-def test_app():
-    """Create a test FastAPI application with minimal setup"""
-    from fastapi import FastAPI
-    from fastapi.middleware.cors import CORSMiddleware
-    from pydantic import BaseModel
-    from typing import List, Optional
-    
-    # Create test app without static file mounting
-    app = FastAPI(title="Test RAG System")
-    
-    app.add_middleware(
-        CORSMiddleware,
-        allow_origins=["*"],
-        allow_credentials=True,
-        allow_methods=["*"],
-        allow_headers=["*"],
-    )
-    
-    # Pydantic models for API
-    class QueryRequest(BaseModel):
-        query: str
-        session_id: Optional[str] = None
-
-    class QueryResponse(BaseModel):
-        answer: str
-        sources: List[str]
-        session_id: str
-
-    class CourseStats(BaseModel):
-        total_courses: int
-        course_titles: List[str]
-    
-    # Mock RAG system for testing
-    from unittest.mock import Mock
-    mock_rag_system = Mock()
-    mock_rag_system.query.return_value = ("Test response", ["Source 1"])
-    mock_rag_system.get_course_analytics.return_value = {
-        "total_courses": 3,
-        "course_titles": ["Test Course 1", "Test Course 2", "Test Course 3"]
-    }
-    mock_rag_system.session_manager.create_session.return_value = "test-session-id"
-    
-    # API endpoints
-    @app.post("/api/query", response_model=QueryResponse)
-    async def query_documents(request: QueryRequest):
-        session_id = request.session_id
-        if not session_id:
-            session_id = mock_rag_system.session_manager.create_session()
-        
-        answer, sources = mock_rag_system.query(request.query, session_id)
-        return QueryResponse(
-            answer=answer,
-            sources=sources,
-            session_id=session_id
-        )
-
-    @app.get("/api/courses", response_model=CourseStats)
-    async def get_course_stats():
-        analytics = mock_rag_system.get_course_analytics()
-        return CourseStats(
-            total_courses=analytics["total_courses"],
-            course_titles=analytics["course_titles"]
-        )
-    
-    @app.get("/")
-    async def root():
-        return {"message": "RAG System API"}
-    
-    return app
-
-
-@pytest.fixture
-def client(test_app):
-    """Create a test client for the FastAPI app"""
-    return TestClient(test_app)
-
-
-
-
-@pytest.fixture
-def sample_query_request():
-    """Sample query request data"""
-    return {
-        "query": "What is machine learning?",
-        "session_id": "test-session-123"
-    }
-
-
-@pytest.fixture
-def sample_query_response():
-    """Sample query response data"""
-    return {
-        "answer": "Machine learning is a method of data analysis that automates analytical model building.",
-        "sources": [
-            "Course: AI Fundamentals, Lesson 1: Introduction to Machine Learning",
-            "Course: Data Science Basics, Lesson 3: ML Algorithms"
-        ],
-        "session_id": "test-session-123"
-    }
-
-
-# Utility functions for tests
-def create_mock_chroma_results(
-    documents: List[str], metadatas: List[Dict[str, Any]] = None
-):
-    """Helper to create mock ChromaDB results"""
-    if metadatas is None:
-        metadatas = [
-            {"course_title": f"Course {i}", "lesson_number": i}
-            for i in range(len(documents))
-        ]
-
-    return {
-        "documents": [documents] if documents else [],
-        "metadatas": [metadatas] if metadatas else [],
-        "distances": [[0.1 * i for i in range(len(documents))]] if documents else [],
-    }
+"""Test fixtures and configuration for the test suite"""
+
+import os
+import tempfile
+from typing import Any, Dict, List
+from unittest.mock import MagicMock, Mock, AsyncMock
+
+import pytest
+from fastapi.testclient import TestClient
+from ai_generator import AIGenerator
+from config import Config
+from models import Course, CourseChunk, Lesson
+from rag_system import RAGSystem
+from search_tools import CourseOutlineTool, CourseSearchTool, ToolManager
+from vector_store import SearchResults, VectorStore
+
+
+# Sample test data
+@pytest.fixture
+def sample_course():
+    """Create a sample course for testing"""
+    lessons = [
+        Lesson(
+            lesson_number=1,
+            title="Introduction to AI",
+            lesson_link="https://example.com/lesson1",
+        ),
+        Lesson(
+            lesson_number=2,
+            title="Machine Learning Basics",
+            lesson_link="https://example.com/lesson2",
+        ),
+    ]
+    return Course(
+        title="AI Fundamentals",
+        course_link="https://example.com/course",
+        instructor="Dr. Smith",
+        lessons=lessons,
+    )
+
+
+@pytest.fixture
+def sample_course_chunks():
+    """Create sample course chunks for testing"""
+    return [
+        CourseChunk(
+            content="Introduction to artificial intelligence and its applications.",
+            course_title="AI Fundamentals",
+            lesson_number=1,
+            chunk_index=0,
+        ),
+        CourseChunk(
+            content="Machine learning is a subset of AI that focuses on algorithms.",
+            course_title="AI Fundamentals",
+            lesson_number=2,
+            chunk_index=1,
+        ),
+        CourseChunk(
+            content="Deep learning uses neural networks with multiple layers.",
+            course_title="AI Fundamentals",
+            lesson_number=2,
+            chunk_index=2,
+        ),
+    ]
+
+
+@pytest.fixture
+def sample_search_results():
+    """Create sample search results"""
+    return SearchResults(
+        documents=[
+            "Introduction to artificial intelligence and its applications.",
+            "Machine learning is a subset of AI that focuses on algorithms.",
+        ],
+        metadata=[
+            {"course_title": "AI Fundamentals", "lesson_number": 1},
+            {"course_title": "AI Fundamentals", "lesson_number": 2},
+        ],
+        distances=[0.1, 0.2],
+    )
+
+
+@pytest.fixture
+def empty_search_results():
+    """Create empty search results"""
+    return SearchResults(documents=[], metadata=[], distances=[])
+
+
+@pytest.fixture
+def error_search_results():
+    """Create search results with error"""
+    return SearchResults.empty("Test search error")
+
+
+@pytest.fixture
+def mock_vector_store():
+    """Create a mock vector store"""
+    mock_store = Mock(spec=VectorStore)
+    mock_store.search.return_value = SearchResults(
+        documents=["Test content"],
+        metadata=[{"course_title": "Test Course", "lesson_number": 1}],
+        distances=[0.1],
+    )
+    mock_store.get_lesson_link.return_value = "https://example.com/lesson1"
+    mock_store._resolve_course_name.return_value = "Test Course"
+    return mock_store
+
+
+@pytest.fixture
+def course_search_tool(mock_vector_store):
+    """Create a CourseSearchTool with mocked vector store"""
+    return CourseSearchTool(mock_vector_store)
+
+
+@pytest.fixture
+def course_outline_tool(mock_vector_store):
+    """Create a CourseOutlineTool with mocked vector store"""
+    return CourseOutlineTool(mock_vector_store)
+
+
+@pytest.fixture
+def mock_anthropic_client():
+    """Mock Anthropic API client"""
+    mock_client = Mock()
+    mock_response = Mock()
+    mock_response.content = [Mock()]
+    mock_response.content[0].text = "Test AI response"
+    mock_response.stop_reason = "stop"
+    mock_client.messages.create.return_value = mock_response
+    return mock_client
+
+
+@pytest.fixture
+def mock_ai_generator(mock_anthropic_client):
+    """Create an AIGenerator with mocked Anthropic client"""
+    generator = AIGenerator("fake-api-key", "claude-sonnet-4-20250514")
+    generator.client = mock_anthropic_client
+    return generator
+
+
+@pytest.fixture
+def mock_tool_manager():
+    """Create a mock tool manager"""
+    mock_manager = Mock(spec=ToolManager)
+    mock_manager.get_tool_definitions.return_value = [
+        {"name": "search_course_content", "description": "Search course materials"}
+    ]
+    mock_manager.execute_tool.return_value = "Mock tool result"
+    mock_manager.get_last_sources.return_value = ["Source 1", "Source 2"]
+    return mock_manager
+
+
+@pytest.fixture
+def test_config():
+    """Create test configuration"""
+    return Config(
+        ANTHROPIC_API_KEY="test-key",
+        ANTHROPIC_MODEL="claude-sonnet-4-20250514",
+        EMBEDDING_MODEL="all-MiniLM-L6-v2",
+        CHUNK_SIZE=500,
+        CHUNK_OVERLAP=50,
+        MAX_RESULTS=3,
+        MAX_HISTORY=2,
+        CHROMA_PATH="./test_chroma_db",
+    )
+
+
+@pytest.fixture
+def temp_chroma_path():
+    """Create a temporary directory for ChromaDB testing"""
+    temp_dir = tempfile.mkdtemp()
+    yield temp_dir
+    # Cleanup
+    import shutil
+
+    shutil.rmtree(temp_dir, ignore_errors=True)
+
+
+# Anthropic API response fixtures
+@pytest.fixture
+def anthropic_tool_use_response():
+    """Mock Anthropic response with tool use"""
+    mock_response = Mock()
+    mock_response.stop_reason = "tool_use"
+
+    # Mock tool use content block
+    mock_tool_block = Mock()
+    mock_tool_block.type = "tool_use"
+    mock_tool_block.name = "search_course_content"
+    mock_tool_block.input = {"query": "test query"}
+    mock_tool_block.id = "tool_123"
+
+    mock_response.content = [mock_tool_block]
+    return mock_response
+
+
+@pytest.fixture
+def anthropic_text_response():
+    """Mock Anthropic text response"""
+    mock_response = Mock()
+    mock_response.stop_reason = "stop"
+
+    mock_text_block = Mock()
+    mock_text_block.text = "This is a test response"
+
+    mock_response.content = [mock_text_block]
+    return mock_response
+
+
+@pytest.fixture
+def anthropic_sequential_responses():
+    """Mock two sequential Anthropic responses for multi-round testing"""
+    # First response with tool use
+    first_response = Mock()
+    first_response.stop_reason = "tool_use"
+
+    first_tool_block = Mock()
+    first_tool_block.type = "tool_use"
+    first_tool_block.name = "search_course_content"
+    first_tool_block.input = {"query": "first search"}
+    first_tool_block.id = "tool_001"
+
+    first_response.content = [first_tool_block]
+
+    # Second response with another tool use
+    second_response = Mock()
+    second_response.stop_reason = "tool_use"
+
+    second_tool_block = Mock()
+    second_tool_block.type = "tool_use"
+    second_tool_block.name = "get_course_outline"
+    second_tool_block.input = {"course_name": "test course"}
+    second_tool_block.id = "tool_002"
+
+    second_response.content = [second_tool_block]
+
+    # Final response without tools
+    final_response = Mock()
+    final_response.stop_reason = "stop"
+
+    final_text_block = Mock()
+    final_text_block.text = "Final synthesized response after two tool calls"
+
+    final_response.content = [final_text_block]
+
+    return [first_response, second_response, final_response]
+
+
+@pytest.fixture
+def anthropic_single_round_response():
+    """Mock single round response - tool use followed by final text response"""
+    # First response with tool use
+    tool_response = Mock()
+    tool_response.stop_reason = "tool_use"
+
+    tool_block = Mock()
+    tool_block.type = "tool_use"
+    tool_block.name = "search_course_content"
+    tool_block.input = {"query": "single search"}
+    tool_block.id = "tool_123"
+
+    tool_response.content = [tool_block]
+
+    # Final response without tools
+    final_response = Mock()
+    final_response.stop_reason = "stop"
+
+    final_text_block = Mock()
+    final_text_block.text = "Response after single tool call"
+
+    final_response.content = [final_text_block]
+
+    return [tool_response, final_response]
+
+
+# API Testing fixtures
+@pytest.fixture
+def mock_rag_system():
+    """Create a mock RAG system for API testing"""
+    mock_rag = Mock(spec=RAGSystem)
+    mock_rag.query.return_value = ("Test response", ["Source 1", "Source 2"])
+    mock_rag.get_course_analytics.return_value = {
+        "total_courses": 5,
+        "course_titles": ["Course A", "Course B", "Course C", "Course D", "Course E"]
+    }
+    mock_rag.session_manager.create_session.return_value = "test-session-123"
+    return mock_rag
+
+
+@pytest.fixture
+def test_app():
+    """Create a test FastAPI application with minimal setup"""
+    from fastapi import FastAPI
+    from fastapi.middleware.cors import CORSMiddleware
+    from pydantic import BaseModel
+    from typing import List, Optional
+    
+    # Create test app without static file mounting
+    app = FastAPI(title="Test RAG System")
+    
+    app.add_middleware(
+        CORSMiddleware,
+        allow_origins=["*"],
+        allow_credentials=True,
+        allow_methods=["*"],
+        allow_headers=["*"],
+    )
+    
+    # Pydantic models for API
+    class QueryRequest(BaseModel):
+        query: str
+        session_id: Optional[str] = None
+
+    class QueryResponse(BaseModel):
+        answer: str
+        sources: List[str]
+        session_id: str
+
+    class CourseStats(BaseModel):
+        total_courses: int
+        course_titles: List[str]
+    
+    # Mock RAG system for testing
+    from unittest.mock import Mock
+    mock_rag_system = Mock()
+    mock_rag_system.query.return_value = ("Test response", ["Source 1"])
+    mock_rag_system.get_course_analytics.return_value = {
+        "total_courses": 3,
+        "course_titles": ["Test Course 1", "Test Course 2", "Test Course 3"]
+    }
+    mock_rag_system.session_manager.create_session.return_value = "test-session-id"
+    
+    # API endpoints
+    @app.post("/api/query", response_model=QueryResponse)
+    async def query_documents(request: QueryRequest):
+        session_id = request.session_id
+        if not session_id:
+            session_id = mock_rag_system.session_manager.create_session()
+        
+        answer, sources = mock_rag_system.query(request.query, session_id)
+        return QueryResponse(
+            answer=answer,
+            sources=sources,
+            session_id=session_id
+        )
+
+    @app.get("/api/courses", response_model=CourseStats)
+    async def get_course_stats():
+        analytics = mock_rag_system.get_course_analytics()
+        return CourseStats(
+            total_courses=analytics["total_courses"],
+            course_titles=analytics["course_titles"]
+        )
+    
+    @app.get("/")
+    async def root():
+        return {"message": "RAG System API"}
+    
+    return app
+
+
+@pytest.fixture
+def client(test_app):
+    """Create a test client for the FastAPI app"""
+    return TestClient(test_app)
+
+
+
+
+@pytest.fixture
+def sample_query_request():
+    """Sample query request data"""
+    return {
+        "query": "What is machine learning?",
+        "session_id": "test-session-123"
+    }
+
+
+@pytest.fixture
+def sample_query_response():
+    """Sample query response data"""
+    return {
+        "answer": "Machine learning is a method of data analysis that automates analytical model building.",
+        "sources": [
+            "Course: AI Fundamentals, Lesson 1: Introduction to Machine Learning",
+            "Course: Data Science Basics, Lesson 3: ML Algorithms"
+        ],
+        "session_id": "test-session-123"
+    }
+
+
+# Utility functions for tests
+def create_mock_chroma_results(
+    documents: List[str], metadatas: List[Dict[str, Any]] = None
+):
+    """Helper to create mock ChromaDB results"""
+    if metadatas is None:
+        metadatas = [
+            {"course_title": f"Course {i}", "lesson_number": i}
+            for i in range(len(documents))
+        ]
+
+    return {
+        "documents": [documents] if documents else [],
+        "metadatas": [metadatas] if metadatas else [],
+        "distances": [[0.1 * i for i in range(len(documents))]] if documents else [],
+    }