[project]
name = "starting-codebase"
version = "0.1.0"
description = "Add your description here"
readme = "README.md"
requires-python = ">=3.13"
dependencies = [
    "chromadb==1.0.15",
    "anthropic==0.58.2",
    "sentence-transformers==5.0.0",
    "fastapi==0.116.1",
    "uvicorn==0.35.0",
    "python-multipart==0.0.20",
    "python-dotenv==1.1.1",
    "httpx[socks]>=0.28.1",
    "pytest>=7.4.0",
    "pytest-mock>=3.11.0",
    "pytest-cov>=4.1.0",
    "pytest-asyncio>=0.21.0",
<<<<<<< HEAD
    "black>=24.0.0",
    "isort>=5.12.0",
    "flake8>=7.0.0",
]

[tool.black]
line-length = 88
target-version = ['py313']
include = '\.pyi?$'
extend-exclude = '''
/(
  # directories
  \.eggs
  | \.git
  | \.venv
  | build
  | dist
)/
'''

[tool.isort]
profile = "black"
line_length = 88
multi_line_output = 3
=======
]

[tool.pytest.ini_options]
testpaths = ["backend/tests"]
python_files = ["test_*.py", "*_test.py"]
python_classes = ["Test*"]
python_functions = ["test_*"]
addopts = [
    "-v",
    "--tb=short",
    "--strict-markers",
    "--disable-warnings",
    "--color=yes",
]
filterwarnings = [
    "ignore::DeprecationWarning",
    "ignore::PendingDeprecationWarning",
    "ignore:.*resource_tracker.*:UserWarning",
]
markers = [
    "slow: marks tests as slow (deselect with '-m \"not slow\"')",
    "integration: marks tests as integration tests",
    "api: marks tests as API endpoint tests",
    "unit: marks tests as unit tests",
]
>>>>>>> 826c1c3c
<|MERGE_RESOLUTION|>--- conflicted
+++ resolved
@@ -17,7 +17,6 @@
     "pytest-mock>=3.11.0",
     "pytest-cov>=4.1.0",
     "pytest-asyncio>=0.21.0",
-<<<<<<< HEAD
     "black>=24.0.0",
     "isort>=5.12.0",
     "flake8>=7.0.0",
@@ -42,8 +41,6 @@
 profile = "black"
 line_length = 88
 multi_line_output = 3
-=======
-]
 
 [tool.pytest.ini_options]
 testpaths = ["backend/tests"]
@@ -67,5 +64,4 @@
     "integration: marks tests as integration tests",
     "api: marks tests as API endpoint tests",
     "unit: marks tests as unit tests",
-]
->>>>>>> 826c1c3c
+]